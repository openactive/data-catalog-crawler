<<<<<<< HEAD
# data-catalog-crawler
Crawls OpenActive data-catalogs and returns an array of dataset sites

## Install

Install using NPM:
```
$ npm install @openactive/data-catalog-crawler --save
```

## Dependencies
- [Axios](https://github.com/axios/axios)

## Usage

```js
const recursivelyGetCatalogsToGetDatasetUrls = require('@openactive/data-catalog-crawler');
const EXAMPLE_DATA_CATALOG_COLLECTION = 'https://openactive.io/data-catalogs/data-catalog-collection.jsonld';

var datasetUrls = recursivelyGetCatalogsToGetDatasetUrls(EXAMPLE_DATA_CATALOG_COLLECTION);
```

## API Reference
### recursivelyGetCatalogsToGetDatasetUrls
 This is a recursive function that returns an array of dataset site URLs.
 If the URL supplied is a data catalog collection, it takes all the part collections in hasPart and crawls them.
 If the URL supplied is a data catalog, it takes the dataset array and flattens them. 

### extractJSONLDfromHTML
This function extracts JSONLD metadata from dataset HTML
### extractJSONLDfromDatasetsFromDataCatalog
This function recursively crawls through a data catalog, fetches datasets, and extracts JSONLD from dataset HTML.
This combines recursivelyGetCatalogsToGetDatasetUrls() and extractJSONLDfromHTML()
=======
# dataset-utils
A collection of JavaScript functions to read and parse OpenActive Data Catalogs and Dataset Sites
>>>>>>> 7d65cce0
<|MERGE_RESOLUTION|>--- conflicted
+++ resolved
@@ -1,6 +1,5 @@
-<<<<<<< HEAD
-# data-catalog-crawler
-Crawls OpenActive data-catalogs and returns an array of dataset sites
+# dataset-utils
+A collection of JavaScript functions to read and parse OpenActive Data Catalogs and Dataset Sites
 
 ## Install
 
@@ -31,8 +30,4 @@
 This function extracts JSONLD metadata from dataset HTML
 ### extractJSONLDfromDatasetsFromDataCatalog
 This function recursively crawls through a data catalog, fetches datasets, and extracts JSONLD from dataset HTML.
-This combines recursivelyGetCatalogsToGetDatasetUrls() and extractJSONLDfromHTML()
-=======
-# dataset-utils
-A collection of JavaScript functions to read and parse OpenActive Data Catalogs and Dataset Sites
->>>>>>> 7d65cce0
+This combines recursivelyGetCatalogsToGetDatasetUrls() and extractJSONLDfromHTML()